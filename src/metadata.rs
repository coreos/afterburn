--- conflicted
+++ resolved
@@ -20,6 +20,7 @@
 use providers::digitalocean::DigitalOceanProvider;
 use providers::ec2::Ec2Provider;
 use providers::gce::GceProvider;
+use providers::hcloud::HetznerCloudProvider;
 use providers::openstack::network::OpenstackProvider;
 use providers::packet::PacketProvider;
 use providers::vagrant_virtualbox::VagrantVirtualboxProvider;
@@ -35,28 +36,16 @@
 /// function dispatches the call to the correct provider-specific fetch function
 pub fn fetch_metadata(provider: &str) -> errors::Result<Box<providers::MetadataProvider>> {
     match provider {
-<<<<<<< HEAD
-        "azure" => box_result!(azure::Azure::new()),
-        "cloudstack-metadata" => box_result!(cloudstack::network::CloudstackNetwork::new()),
-        "cloudstack-configdrive" => box_result!(cloudstack::configdrive::ConfigDrive::new()),
-        "digitalocean" => box_result!(digitalocean::DigitalOceanProvider::new()),
-        "ec2" => box_result!(ec2::Ec2Provider::new()),
-        "gce" => box_result!(gce::GceProvider::new()),
-        "hcloud" => box_result!(hcloud::HetznerCloudProvider::new()),
-        "openstack-metadata" => box_result!(openstack::network::OpenstackProvider::new()),
-        "packet" => box_result!(packet::PacketProvider::new()),
-        "vagrant-virtualbox" => box_result!(vagrant_virtualbox::VagrantVirtualboxProvider::new()),
-=======
         "azure" => box_result!(Azure::try_new()?),
         "cloudstack-metadata" => box_result!(CloudstackNetwork::try_new()?),
         "cloudstack-configdrive" => box_result!(ConfigDrive::try_new()?),
         "digitalocean" => box_result!(DigitalOceanProvider::try_new()?),
         "ec2" => box_result!(Ec2Provider::try_new()?),
         "gce" => box_result!(GceProvider::try_new()?),
+        "hcloud" => box_result!(HetznerCloudProvider::try_new()?),
         "openstack-metadata" => box_result!(OpenstackProvider::try_new()?),
         "packet" => box_result!(PacketProvider::try_new()?),
         "vagrant-virtualbox" => box_result!(VagrantVirtualboxProvider::new()),
->>>>>>> d18f0308
         _ => Err(errors::ErrorKind::UnknownProvider(provider.to_owned()).into()),
     }
 }